--- conflicted
+++ resolved
@@ -5,10 +5,7 @@
     pages::Pages,
     site::{DynamicPage, Feed, FeedType, Page, Site, StaticPage},
     syntax_highlight::code,
-<<<<<<< HEAD
     CONFIG, PATH,
-=======
->>>>>>> ac16d2f3
 };
 use cloudinary::transformation::{
     Image, Transformations,
