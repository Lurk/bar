use std::{
    error::Error,
    fmt::{Debug, Display},
    io,
    path::StripPrefixError,
};

use gpxtools::GPXError;
use itertools::Itertools;
use tokio::task::JoinError;
use url::ParseError;

pub struct BarErr {
    err: Errors,
    context: Vec<String>,
}

impl BarErr {
    pub fn new(err: Errors, context: Vec<String>) -> Self {
        Self { err, context }
    }
}

pub trait ContextExt<T> {
    fn with_context<V>(self, v: V) -> Result<T, BarErr>
    where
        V: FnOnce() -> String;
}

impl<T, E> ContextExt<T> for Result<T, E>
where
    E: Into<BarErr>,
{
    fn with_context<V>(self, v: V) -> Result<T, BarErr>
    where
        V: FnOnce() -> String,
    {
        self.map_err(|e| {
            let mut err: BarErr = e.into();
            err.context.push(v());
            err
        })
    }
}

#[derive(Debug)]
pub enum Errors {
    IO(io::Error),
    YamlParseError(serde_yaml::Error),
    JsonParseError(serde_json::Error),
    TerraError(tera::Error),
    OsStringError(std::ffi::OsString),
    BinErr(bincode::Error),
    StripPrefixError(StripPrefixError),
    ParseError(ParseError),
    Str(String),
    JoinError(JoinError),
    CandleCore(candle_core::Error),
    ReqwestError(reqwest::Error),
    HFAPIError(hf_hub::api::tokio::ApiError),
    Boxed(Box<dyn std::error::Error + Send + Sync + 'static>),
    ImageError(image::ImageError),
    GPXError(GPXError),
}

impl From<io::Error> for BarErr {
    fn from(err: io::Error) -> Self {
        BarErr {
            err: Errors::IO(err),
            context: vec![],
        }
    }
}

impl From<serde_yaml::Error> for BarErr {
    fn from(err: serde_yaml::Error) -> Self {
        BarErr {
            err: Errors::YamlParseError(err),
            context: vec![],
        }
    }
}

impl From<serde_json::Error> for BarErr {
    fn from(err: serde_json::Error) -> Self {
        BarErr {
            err: Errors::JsonParseError(err),
            context: vec![],
        }
    }
}

impl From<tera::Error> for BarErr {
    fn from(err: tera::Error) -> Self {
        BarErr {
            err: Errors::TerraError(err),
            context: vec![],
        }
    }
}

impl From<std::ffi::OsString> for BarErr {
    fn from(err: std::ffi::OsString) -> Self {
        BarErr {
            err: Errors::OsStringError(err),
            context: vec![],
        }
    }
}

impl From<bincode::Error> for BarErr {
    fn from(err: bincode::Error) -> Self {
        BarErr {
            err: Errors::BinErr(err),
            context: vec![],
        }
    }
}

impl From<StripPrefixError> for BarErr {
    fn from(err: StripPrefixError) -> Self {
        BarErr {
            err: Errors::StripPrefixError(err),
            context: vec![],
        }
    }
}

impl From<ParseError> for BarErr {
    fn from(err: ParseError) -> Self {
        BarErr {
            err: Errors::ParseError(err),
            context: vec![],
        }
    }
}

impl From<String> for BarErr {
    fn from(err: String) -> Self {
        BarErr {
            err: Errors::Str(err),
            context: vec![],
        }
    }
}

impl From<&str> for BarErr {
    fn from(err: &str) -> Self {
        BarErr {
            err: Errors::Str(err.to_string()),
            context: vec![],
        }
    }
}

impl From<JoinError> for BarErr {
    fn from(err: JoinError) -> Self {
        BarErr {
            err: Errors::JoinError(err),
            context: vec![],
        }
    }
}

impl From<candle_core::Error> for BarErr {
    fn from(err: candle_core::Error) -> Self {
        BarErr {
            err: Errors::CandleCore(err),
            context: vec![],
        }
    }
}

impl From<reqwest::Error> for BarErr {
    fn from(err: reqwest::Error) -> Self {
        BarErr {
            err: Errors::ReqwestError(err),
            context: vec![],
        }
    }
}

impl From<hf_hub::api::tokio::ApiError> for BarErr {
    fn from(err: hf_hub::api::tokio::ApiError) -> Self {
        BarErr {
            err: Errors::HFAPIError(err),
            context: vec![],
        }
    }
}

impl From<Box<dyn std::error::Error + Send + Sync + 'static>> for BarErr {
    fn from(err: Box<dyn std::error::Error + Send + Sync + 'static>) -> Self {
        BarErr {
            err: Errors::Boxed(err),
            context: vec![],
        }
    }
}

impl From<image::ImageError> for BarErr {
    fn from(err: image::ImageError) -> Self {
        BarErr {
            err: Errors::ImageError(err),
            context: vec![],
        }
    }
}

<<<<<<< HEAD
impl From<GPXError> for BarErr {
    fn from(err: GPXError) -> Self {
        BarErr {
            err: Errors::GPXError(err),
            context: vec![],
        }
=======
fn stringify_error_with_source(err: &(dyn Error + 'static)) -> String {
    if let Some(source) = &err.source() {
        format!("\n{}\n{}", err, stringify_error_with_source(*source))
    } else {
        format!("{}", err)
>>>>>>> ac16d2f3
    }
}

impl Display for Errors {
    fn fmt(&self, f: &mut std::fmt::Formatter<'_>) -> std::fmt::Result {
        match self {
            Errors::IO(err) => f.write_str(err.to_string().as_str()),
            Errors::YamlParseError(err) => f.write_str(err.to_string().as_str()),
            Errors::JsonParseError(err) => f.write_str(err.to_string().as_str()),
            Errors::TerraError(err) => f.write_str(stringify_error_with_source(err).as_str()),
            Errors::OsStringError(err) => f.write_str(format!("{err:#?}").as_str()),
            Errors::BinErr(err) => f.write_str(err.to_string().as_str()),
            Errors::StripPrefixError(err) => f.write_str(err.to_string().as_str()),
            Errors::ParseError(err) => f.write_str(err.to_string().as_str()),
            Errors::Str(err) => f.write_str(err.to_string().as_str()),
            Errors::JoinError(err) => f.write_str(err.to_string().as_str()),
            Errors::CandleCore(err) => f.write_str(err.to_string().as_str()),
            Errors::ReqwestError(err) => f.write_str(err.to_string().as_str()),
            Errors::HFAPIError(err) => f.write_str(err.to_string().as_str()),
            Errors::Boxed(err) => f.write_str(err.to_string().as_str()),
            Errors::ImageError(err) => f.write_str(err.to_string().as_str()),
            Errors::GPXError(err) => f.write_str(err.to_string().as_str()),
        }
    }
}

impl Display for BarErr {
    fn fmt(&self, f: &mut std::fmt::Formatter<'_>) -> std::fmt::Result {
        let context = if self.context.is_empty() {
            "".to_string()
        } else {
            format!(
                "context:\n{}",
                self.context
                    .iter()
                    .enumerate()
                    .rev()
                    .map(|(pos, message)| format!("\t{}. {message}", pos + 1))
                    .join("\n")
            )
        };
        writeln!(f, "Error:\n\n{}\n\n{}", self.err, context)
    }
}

impl Debug for BarErr {
    fn fmt(&self, f: &mut std::fmt::Formatter<'_>) -> std::fmt::Result {
        let context = if self.context.is_empty() {
            "".to_string()
        } else {
            format!(
                "context:\n{}",
                self.context
                    .iter()
                    .enumerate()
                    .rev()
                    .map(|(pos, message)| format!("\t{}. {message}", pos + 1))
                    .join("\n")
            )
        };

        writeln!(f, "Error:\n\n{}\n\n{}", self.err, context)
    }
}

#[cfg(test)]
mod tests {
    use crate::error::{BarErr, ContextExt, stringify_error_with_source};

    use pretty_assertions::assert_eq;

    #[test]
    fn multiple_context_display() {
        let error_message =
            "Error:\n\nactual error\n\ncontext:\n\t2. second\n\t1. first\n".to_string();
        let err: Result<(), BarErr> = Err("actual error")
            .with_context(|| "first".to_string())
            .with_context(|| "second".to_string());

        if let Err(bar) = err {
            assert_eq!(bar.to_string(), error_message);
        };
    }

    #[test]
    fn multiple_context_debug() {
        let error_message =
            "Error:\n\nactual error\n\ncontext:\n\t2. second\n\t1. first\n".to_string();
        let err: Result<(), BarErr> = Err("actual error")
            .with_context(|| "first".to_string())
            .with_context(|| "second".to_string());

        if let Err(bar) = err {
            assert_eq!(format!("{bar:?}"), error_message);
        };
    }

    #[test]
    fn stringify_error_with_source_test() {
        use std::fmt;

        #[derive(Debug)]
        struct MyError;

        impl fmt::Display for MyError {
            fn fmt(&self, f: &mut fmt::Formatter<'_>) -> fmt::Result {
                write!(f, "MyError occurred")
            }
        }

        impl std::error::Error for MyError {
            fn source(&self) -> Option<&(dyn std::error::Error + 'static)> {
                Some(&AnotherError)
            }
        }

        #[derive(Debug)]
        struct AnotherError;

        impl fmt::Display for AnotherError {
            fn fmt(&self, f: &mut fmt::Formatter<'_>) -> fmt::Result {
                write!(f, "AnotherError occurred")
            }
        }

        impl std::error::Error for AnotherError {}

        let my_error = MyError;
        let result = stringify_error_with_source(&my_error);
        let expected = "\nMyError occurred\nAnotherError occurred".to_string();
        assert_eq!(result, expected);

        let another_error = AnotherError;
        let result = stringify_error_with_source(&another_error);
        let expected = "AnotherError occurred".to_string();
        assert_eq!(result, expected);
    }
}<|MERGE_RESOLUTION|>--- conflicted
+++ resolved
@@ -207,20 +207,11 @@
     }
 }
 
-<<<<<<< HEAD
-impl From<GPXError> for BarErr {
-    fn from(err: GPXError) -> Self {
-        BarErr {
-            err: Errors::GPXError(err),
-            context: vec![],
-        }
-=======
 fn stringify_error_with_source(err: &(dyn Error + 'static)) -> String {
     if let Some(source) = &err.source() {
         format!("\n{}\n{}", err, stringify_error_with_source(*source))
     } else {
         format!("{}", err)
->>>>>>> ac16d2f3
     }
 }
 
