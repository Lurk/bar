--- conflicted
+++ resolved
@@ -40,51 +40,6 @@
       # https://twitter.com/jonhoo/status/1571290371124260865
       - name: cargo test --locked
         run: cargo test --locked --all-features --all-targets
-<<<<<<< HEAD
-=======
-      # https://github.com/rust-lang/cargo/issues/6669
-      - name: cargo test --doc
-        run: cargo test --locked --all-features --doc
-  minimal:
-    # This action chooses the oldest version of the dependencies permitted by Cargo.toml to ensure
-    # that this crate is compatible with the minimal version that this crate and its dependencies
-    # require. This will pickup issues where this create relies on functionality that was introduced
-    # later than the actual version specified (e.g., when we choose just a major version, but a
-    # method was added after this version).
-    #
-    # This particular check can be difficult to get to succeed as often transitive dependencies may
-    # be incorrectly specified (e.g., a dependency specifies 1.0 but really requires 1.1.5). There
-    # is an alternative flag available -Zdirect-minimal-versions that uses the minimal versions for
-    # direct dependencies of this crate, while selecting the maximal versions for the transitive
-    # dependencies. Alternatively, you can add a line in your Cargo.toml to artificially increase
-    # the minimal dependency, which you do with e.g.:
-    # ```toml
-    # # for minimal-versions
-    # [target.'cfg(any())'.dependencies]
-    # openssl = { version = "0.10.55", optional = true } # needed to allow foo to build with -Zminimal-versions
-    # ```
-    # The optional = true is necessary in case that dependency isn't otherwise transitively required
-    # by your library, and the target bit is so that this dependency edge never actually affects
-    # Cargo build order. See also
-    # https://github.com/jonhoo/fantoccini/blob/fde336472b712bc7ebf5b4e772023a7ba71b2262/Cargo.toml#L47-L49.
-    # This action is run on ubuntu with the stable toolchain, as it is not expected to fail
-    runs-on: ubuntu-latest
-    name: ubuntu / stable / minimal-versions
-    steps:
-      - uses: actions/checkout@v4
-        with:
-          submodules: true
-      - name: Install stable
-        uses: dtolnay/rust-toolchain@stable
-      - name: Install nightly for -Zminimal-versions
-        uses: dtolnay/rust-toolchain@nightly
-      - name: rustup default stable
-        run: rustup default stable
-      - name: cargo update -Zminimal-versions
-        run: cargo +nightly update -Zminimal-versions
-      - name: cargo test
-        run: cargo test --locked --all-features --all-targets
->>>>>>> d3f99fa7
   os-check:
     # run cargo test on mac and windows
     runs-on: ${{ matrix.os }}
@@ -152,15 +107,7 @@
       - name: Record Rust version
         run: echo "RUST=$(rustc --version)" >> "$GITHUB_ENV"
       - name: Upload to codecov.io
-<<<<<<< HEAD
         uses: codecov/codecov-action@v5
         with:
           fail_ci_if_error: true
-          token: ${{ secrets.CODECOV_TOKEN }}
-=======
-        uses: codecov/codecov-action@v4
-        with:
-          fail_ci_if_error: true
-          token: ${{ secrets.CODECOV_TOKEN }}
-          env_vars: OS,RUST
->>>>>>> d3f99fa7
+          token: ${{ secrets.CODECOV_TOKEN }}