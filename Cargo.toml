--- conflicted
+++ resolved
@@ -41,27 +41,11 @@
 candle-core = { version = "0.9.1" }
 candle-nn = { version = "0.9.1" }
 candle-transformers = { version = "0.9.1" }
-<<<<<<< HEAD
-tokenizers = { version = "0.21.2" }
-image = { version = "0.25.6", features = [
-	"gif",
-	"jpeg",
-	"png",
-	"gif",
-	"tiff",
-	"rayon",
-	"webp",
-] }
-hf-hub = { version = "0.4.3" }
-reqwest = { version = "0.12.22" }
-
-=======
 tokenizers = { version = "0.22.1" }
 image = { version = "0.25.6", features = ["jpeg", "png", "gif", "tiff"] }
 hf-hub = { version = "0.4.3" }
 reqwest = { version = "0.12.23" }
 linked-hash-map = { version = "0.5.6", features = ["serde", "serde_impl"] }
->>>>>>> ac16d2f3
 
 [dev-dependencies]
 pretty_assertions = "1.4.1"